--- conflicted
+++ resolved
@@ -4,10 +4,6 @@
 server/public
 vite.config.ts.*
 *.tar.gz
-<<<<<<< HEAD
-=======
-
->>>>>>> 75e0ed0a
 # --- Replit-specific ---
 .replit
 replit.nix
@@ -44,12 +40,6 @@
 # --- Environment files ---
 .env
 .env.*
-<<<<<<< HEAD
 !.env.example
-nestswap/attached_assets/Pasted-*.txt
 
-# Ignore generated prompt files
 attached_assets/Pasted-*.txt
-=======
-!.env.example
->>>>>>> 75e0ed0a
